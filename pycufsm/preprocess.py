import numpy as np
from scipy import linalg as spla

# Originally developed for MATLAB by Benjamin Schafer PhD et al
# Ported to Python by Brooks Smith MEng, PE
#
# Each function within this file was originally its own separate file.
# Original MATLAB comments, especially those retaining to authorship or
# change history, have been generally retained unaltered


def template_path(draw_table, thick, n_r=4):
    # Brooks H. Smith
    # 17 June 2020
    # Assuming a uniform thickness, draws a section according to a path definition
    # draw_table = matrix of the form [[theta, dist, rad, n_s]], where:
    #              theta = starting angle, dist = length of straight segment,
    #              rad = radius of curved segment, n_s = number of mesh elements in straight
    # thick = thickness
    # n_r = number of mesh elements in curved segments

    nodes = []
    elements = []

    # Set initial point
    if draw_table[0][1] != 0:
        nodes.append(np.array([len(nodes), 0, 0, 1, 1, 1, 1, 1.0]))

    # Progress through drawing the section
    for i, row in enumerate(draw_table[:-1]):
        theta = row[0]
        dist = row[1]
        rad = row[2]
        n_s = row[3]
        next_theta = draw_table[i + 1][0]
        phi = np.mod(next_theta - theta, 2*np.pi)
        if phi > np.pi:
            phi = phi - 2*np.pi

        # Add elements in straight segment (if n_s > 1)
        for j in range(1, int(n_s)):
            x_loc = nodes[-1][1] + dist/n_s*np.cos(theta)
            y_loc = nodes[-1][2] + dist/n_s*np.sin(theta)
            nodes.append(np.array([len(nodes), x_loc, y_loc, 1, 1, 1, 1, 1.0]))

        # Add elements in curved segment
        centre = [
            nodes[-1][1] + dist/n_s*np.cos(theta) - np.sign(phi)*rad*np.sin(theta),
            nodes[-1][2] + dist/n_s*np.sin(theta) + np.sign(phi)*rad*np.cos(theta),
        ]
        if rad == 0:
            nodes.append(np.array([len(nodes), centre[0], centre[1], 1, 1, 1, 1, 1.0]))
        else:
            for j in range(int(n_r)):
                theta_j = theta - np.sign(phi)*np.pi/2 + j*1.0/max(1, n_r - 1)*phi
                x_loc = centre[0] + rad*np.cos(theta_j)
                y_loc = centre[1] + rad*np.sin(theta_j)
                nodes.append(np.array([len(nodes), x_loc, y_loc, 1, 1, 1, 1, 1.0]))

    # Draw the last straight line
    theta = draw_table[-1][0]
    dist = draw_table[-1][1]
    n_s = draw_table[-1][3]
    if dist > 0:
        for j in range(1, int(n_s) + 1):
            x_loc = nodes[-1][1] + dist/n_s*np.cos(theta)
            y_loc = nodes[-1][2] + dist/n_s*np.sin(theta)
            nodes.append(np.array([len(nodes), x_loc, y_loc, 1, 1, 1, 1, 1.0]))

    # build the elements list
    for i in range(0, len(nodes) - 1):
        elements.append(np.array([i, i, i + 1, thick, 0]))

    return [np.array(nodes), np.array(elements)]


def template_calc(sect):
    n_d = 4
    n_b1 = 4
    n_b2 = 4
    n_l1 = 4
    n_l2 = 4
    n_r = 4

    # BWS
    # August 23, 2000
    # 2015 modification to allow for l_1=l_2=0 and creation of a track with same template
    # 2015 addition to allow outer dimensions and inner radii to be used
    # 2015 addition to control element discretization

    nodes = []
    elements = []

    # CorZ=determines sign conventions for flange 1=C 2=Z
    if sect['type'] == 'Z':
        flip_b2 = -1
    else:
        flip_b2 = 1

    # channel template
    # convert angles to radians
    q_1 = 90*np.pi/180
    q_2 = 90*np.pi/180

    # outer dimensions and inner radii came in and these
    # need to be corrected to all centerline for the use of this template
    [depth, b_1, l_1, b_2, l_2, rad, thick] = template_out_to_in(sect)

    # rest of the dimensions are "flat dimensions" and acceptable for modeling
    if rad == 0:
        if l_1 == 0 and l_2 == 0:
            # track or unlipped Z with sharp corners
            geom = [{
                'x': b_1,
                'y': 0,
                'n': n_b1,
                'r': False
            }, {
                'x': 0,
                'y': 0,
                'n': n_d,
                'r': False
            }, {
                'x': 0,
                'y': depth,
                'n': n_b2,
                'r': False
            }, {
                'x': flip_b2*(b_2),
                'y': depth,
                'n': 0,
                'r': False
            }]
        else:
            # lipped C or Z with sharp corners
            geom = [{
                'x': b_1 + l_1*np.cos(q_1),
                'y': l_1*np.sin(q_1),
                'n': n_l1,
                'r': False
            }, {
                'x': b_1,
                'y': 0,
                'n': n_b1,
                'r': False
            }, {
                'x': 0,
                'y': 0,
                'n': n_d,
                'r': False
            }, {
                'x': 0,
                'y': depth,
                'n': n_b2,
                'r': False
            }, {
                'x': flip_b2*(b_2),
                'y': depth,
                'n': n_l2,
                'r': False
            }, {
                'x': flip_b2*(b_2 + l_2*np.cos(q_2)),
                'y': depth - l_2*np.sin(q_2),
                'n': 0,
                'r': False
            }]

    else:
        # Unlipped C or Z with round corners
        if l_1 == 0 and l_2 == 0:
            geom = [{
                'x': rad + b_1,
                'y': 0,
                'n': n_b1,
                'r': False
            }, {
                'x': rad,
                'y': 0,
                'n': n_r,
                'r': True
            }, {
                'x': 0,
                'y': rad,
                'n': n_d,
                'r': False
            }, {
                'x': 0,
                'y': rad + depth,
                'n': n_r,
                'r': True
            }, {
                'x': flip_b2*rad,
                'y': rad + depth + rad,
                'n': n_b2,
                'r': False
            }, {
                'x': flip_b2*(rad + b_2),
                'y': rad + depth + rad,
                'n': 0,
                'r': False
            }]
        # lipped C or Z with round corners
        else:
            geom = [{
                'x': rad + b_1 + rad*np.cos(np.pi/2 - q_1) + l_1*np.cos(q_1),
                'y': rad - rad*np.sin(np.pi/2 - q_1) + l_1*np.sin(q_1),
                'n': n_l1,
                'r': False
            }, {
                'x': rad + b_1 + rad*np.cos(np.pi/2 - q_1),
                'y': rad - rad*np.sin(np.pi/2 - q_1),
                'n': n_r,
                'r': True
            }, {
                'x': rad + b_1,
                'y': 0,
                'n': n_b1,
                'r': False
            }, {
                'x': rad,
                'y': 0,
                'n': n_r,
                'r': True
            }, {
                'x': 0,
                'y': rad,
                'n': n_d,
                'r': False
            }, {
                'x': 0,
                'y': rad + depth,
                'n': n_r,
                'r': True
            }, {
                'x': flip_b2*rad,
                'y': rad + depth + rad,
                'n': n_b2,
                'r': False
            }, {
                'x': flip_b2*(rad + b_2),
                'y': rad + depth + rad,
                'n': n_r,
                'r': True
            }, {
                'x': flip_b2*(rad + b_2 + rad*np.cos(np.pi/2 - q_2)),
                'y': rad + depth + rad - rad + rad*np.sin(np.pi/2 - q_2),
                'n': n_l2,
                'r': False
            }, {
                'x': flip_b2*(rad + b_2 + rad*np.cos(np.pi/2 - q_2) + l_2*np.cos(q_2)),
                'y': rad + depth + rad - rad + rad*np.sin(np.pi/2 - q_2) - l_2*np.sin(q_2),
                'n': 0,
                'r': False
            }]

    # mesh it
    # number of elements between the geom coordinates
    for i, (g_1, g_2) in enumerate(zip(geom[:-1], geom[1:])):
        d_x = g_2['x'] - g_1['x']
        d_y = g_2['y'] - g_1['y']
        # nodes.append(
        #    np.array([len(nodes), g_1['x'], g_1['y'], 1, 1, 1, 1, 1.0]))

        if g_1['r']:
            # ROUND CORNER MODEL
            if l_1 == 0 and l_2 == 0:
                # ------------------------
                # UNLIPPED C OR Z SECTION
                for j in range(0, g_1['n']):
                    if i == 1:
                        x_c = rad
                        y_c = rad
                        q_start = np.pi/2
                        d_q = np.pi/2*j/g_1['n']
                    if i == 3:
                        x_c = flip_b2*rad
                        y_c = rad + depth
                        q_start = np.pi if flip_b2 == 1 else 0
                        d_q = flip_b2*np.pi/2*j/g_1['n']
                    x_2 = x_c + rad*np.cos(q_start + d_q)
                    # note sign on 2nd term is negative due to y sign convention (down positive)
                    y_2 = y_c - rad*np.sin(q_start + d_q)
                    nodes.append(np.array([len(nodes), x_2, y_2, 1, 1, 1, 1, 1.0]))
                # ------------------------
            else:
                # ------------------------
                # LIPPED C OR Z SECTION
                # we are in a corner and must be fancier
                for j in range(0, g_1['n']):
                    if i == 1:
                        x_c = rad + b_1
                        y_c = rad
                        q_start = np.pi/2 - q_1
                        d_q = q_1*j/g_1['n']
                    if i == 3:
                        x_c = rad
                        y_c = rad
                        q_start = np.pi/2
                        d_q = np.pi/2*j/g_1['n']
                    if i == 5:
                        x_c = flip_b2*rad
                        y_c = rad + depth
                        q_start = np.pi if flip_b2 == 1 else 0
                        d_q = flip_b2*np.pi/2*j/g_1['n']
                    if i == 7:
                        x_c = flip_b2*(rad + b_2)
                        y_c = rad + depth + rad - rad
                        q_start = 3*np.pi/2
                        d_q = flip_b2*q_2*j/g_1['n']
                    x_2 = x_c + rad*np.cos(q_start + d_q)
                    # note sign on 2nd term is negative due to y sign convention (down positive)
                    y_2 = y_c - rad*np.sin(q_start + d_q)
                    nodes.append(np.array([len(nodes), x_2, y_2, 1, 1, 1, 1, 1.0]))
                # ------------------------
        else:
            # ------------------------
            # FLAT SECTION
            for j in range(0, g_1['n']):
                nodes.append(
                    np.array([
                        len(nodes), g_1['x'] + d_x*j/g_1['n'], g_1['y'] + d_y*j/g_1['n'], 1, 1, 1,
                        1, 1.0
                    ])
                )
            # ------------------------

    # GET THE LAST NODE ASSIGNED
    if rad == 0:
        if l_1 == 0 and l_2 == 0:
            i = 3
            nodes.append(np.array([len(nodes), geom[-1]['x'], geom[-1]['y'], 1, 1, 1, 1, 1.0]))
        else:
            i = 6
            nodes.append(np.array([len(nodes), geom[-1]['x'], geom[-1]['y'], 1, 1, 1, 1, 1.0]))
    else:
        if l_1 == 0 and l_2 == 0:
            i = 6
            nodes.append(np.array([len(nodes), geom[-1]['x'], geom[-1]['y'], 1, 1, 1, 1, 1.0]))
        else:
            i = 10
            nodes.append(np.array([len(nodes), geom[-1]['x'], geom[-1]['y'], 1, 1, 1, 1, 1.0]))

    for i in range(0, len(nodes) - 1):
        elements.append(np.array([i, i, i + 1, thick, 0]))

    return [np.array(nodes), np.array(elements)]


def template_out_to_in(sect):
    # BWS 2015
    # reference AISI Design Manual for the lovely corner radius calcs.
    # For template calc, convert outer dimensions and inside radii to centerline
    # dimensions throughout
    # convert the inner radii to centerline if nonzero
    if sect['type'] == 'C':
        b_1 = sect['b']
        b_2 = sect['b']
    else:
        b_1 = sect['b_l']
        b_2 = sect['b_r']

    thick = sect['t']
    if sect['r_out'] == 0:
        rad = 0
    else:
        rad = sect['r_out'] - thick/2
    depth = sect['d'] - thick/2 - rad - rad - thick/2

    if sect['l'] == 0:
        b_1 = b_1 - rad - thick/2
        l_1 = 0
    else:
        b_1 = b_1 - rad - thick/2 - (rad + thick/2)*np.tan(np.pi/4)
        l_1 = sect['l'] - (rad + thick/2)*np.tan(np.pi/4)
    if sect['l'] == 0:
        b_2 = b_2 - rad - thick/2
        l_2 = 0
    else:
        b_2 = b_2 - rad - thick/2 - (rad + thick/2)*np.tan(np.pi/4)
        l_2 = sect['l'] - (rad + thick/2)*np.tan(np.pi/4)
    return [depth, b_1, l_1, b_2, l_2, rad, thick]

def yieldMP(nodes, fy, sect_props, unsymm):
    # %BWS
    # %August 2000
    Fyield={
    'P': 0,
    'Mxx': 0,
    'Myy': 0,
    'M11': 0,
    'M22': 0
    }

<<<<<<< HEAD
    Fyield['P'] = fy*sect_props['A']
    #account for the possibility of restrained bending vs. unrestrained bending
    if unsymm == 0:
        sect_props['Ixy'] = 0
    #Calculate stress at every point based on Mxx=1
    Mxx = 1
    Myy = 0
    stress1 = np.zeros((1, len(nodes)))
    stress1 = stress1 - ((Myy*sect_props['Ixx']
                        + Mxx*sect_props['Ixy'])
                       * (nodes[:, 1] - sect_props['cx'])
                       - (Myy*sect_props['Ixy']
                          + Mxx*sect_props['Iyy'])
                       * (nodes[:, 2] - sect_props['cy'])) \
        / (sect_props['Iyy']*sect_props['Ixx'] - sect_props['Ixy']**2)
    if np.max(abs(stress1)) == 0:
        Fyield['Mxx'] = 0
    else:
        Fyield['Mxx'] = fy/np.max(abs(stress1))
    #Calculate stress at every point based on Myy=1
    Mxx = 0
    Myy = 1
    stress1 = np.zeros((1, len(nodes)))
    stress1 = stress1 - ((Myy*sect_props['Ixx']
                        + Mxx*sect_props['Ixy'])
                       * (nodes[:, 1] - sect_props['cx'])
                       - (Myy*sect_props['Ixy']
                          + Mxx*sect_props['Iyy'])
                       * (nodes[:, 2] - sect_props['cy'])) \
        / (sect_props['Iyy']*sect_props['Ixx'] - sect_props['Ixy']**2)
    if np.max(abs(stress1)) == 0:
        Fyield['Myy'] = 0
    else:
        Fyield['Myy'] = fy/np.max(abs(stress1))
    # %M11_y, M22_y
    # %transform coordinates of nodes into principal coordinates
    phi = sect_props['phi']
    transform = np.array([[np.cos(phi), -np.sin(phi)], [np.sin(phi), np.cos(phi)]])
    cent_coord = np.array([
        nodes[:, 1] - sect_props['cx'], nodes[:, 2] - sect_props['cy']
    ])
    prin_coord = np.transpose(spla.inv(transform) @ cent_coord)

    Fyield['M11'] = 1
    stress1 = np.zeros((1, len(nodes)))
    stress1 = stress1 - Fyield['M11'] * prin_coord[:, 1] / sect_props['I11']
    if np.max(abs(stress1)) == 0:
        Fyield['M11'] = 0
    else:
        Fyield['M11'] = fy/np.max(abs(stress1))*Fyield['M11']
    
    Fyield['M22'] = 1
    stress1 = np.zeros((1, len(nodes)))
    stress1 = stress1 - Fyield['M22'] * prin_coord[:, 0] / sect_props['I22']
    if np.max(abs(stress1)) == 0:
        Fyield['M22'] = 0
    else:
        Fyield['M22'] = fy/np.max(abs(stress1))*Fyield['M22']
    return Fyield
    
def stress_gen(nodes, forces, sect_props, unsymm, fy):
    # BWS
    # 1998
    if unsymm ==0:
        sect_props['Ixy'] = 0 
    
    stress = np.zeros((1, len(nodes)))
    stress = stress + forces['P']/sect_props['A']
    stress = stress - ((forces['Myy']*sect_props['Ixx']
                        + forces['Mxx']*sect_props['Ixy'])
                       * (nodes[:, 1] - sect_props['cx'])
                       - (forces['Myy']*sect_props['Ixy']
                          + forces['Mxx']*sect_props['Iyy'])
                       * (nodes[:, 2] - sect_props['cy'])) \
        / (sect_props['Iyy']*sect_props['Ixx'] - sect_props['Ixy']**2)
    phi = sect_props['phi']
    print(phi)
    transform = np.array([[np.cos(phi), -np.sin(phi)], [np.sin(phi), np.cos(phi)]])
    cent_coord = np.array([
        nodes[:, 1] - sect_props['cx'], nodes[:, 2] - sect_props['cy']
=======
def stress_gen(nodes, forces, sect_props, restrained=False, offset_basis=0):
    # BWS
    # 1998
    # offset_basis compensates for section properties that are based upon coordinate
    # [0, 0] being something other than the centreline of elements. For example,
    # if section properties are based upon the outer perimeter, then
    # offset_basis=[-thickness/2, -thickness/2]
    if isinstance(offset_basis, float) or isinstance(offset_basis, int):
        offset_basis = [offset_basis, offset_basis]

    stress = np.zeros((1, len(nodes)))
    stress = stress + forces['P']/sect_props['A']
    if restrained:
        stress = stress - ((forces['Myy']*sect_props['Ixx'])*
                           (nodes[:, 1] - sect_props['cx'] - offset_basis[0]) -
                           (forces['Mxx']*sect_props['Iyy'])*
                           (nodes[:, 2] - sect_props['cy'] - offset_basis[1])
                           )/(sect_props['Iyy']*sect_props['Ixx'])
    else:
        stress = stress - ((forces['Myy']*sect_props['Ixx'] + forces['Mxx']*sect_props['Ixy'])*
                           (nodes[:, 1] - sect_props['cx'] - offset_basis[0]) -
                           (forces['Myy']*sect_props['Ixy'] + forces['Mxx']*sect_props['Iyy'])*
                           (nodes[:, 2] - sect_props['cy'] - offset_basis[1])
                           )/(sect_props['Iyy']*sect_props['Ixx'] - sect_props['Ixy']**2)
    phi = sect_props['phi']*np.pi/180
    transform = np.array([[np.cos(phi), -np.sin(phi)], [np.sin(phi), np.cos(phi)]])
    cent_coord = np.array([
        nodes[:, 1] - sect_props['cx'] - offset_basis[0],
        nodes[:, 2] - sect_props['cy'] - offset_basis[1]
>>>>>>> dba97859
    ])
    prin_coord = np.transpose(spla.inv(transform) @ cent_coord)
    stress = stress - \
        forces['M11'] * prin_coord[:, 1] / sect_props['I11']
<<<<<<< HEAD

    stress = stress - \
        forces['M22'] * prin_coord[:, 0] / sect_props['I22']
    nodes[:, 7] = stress

    return nodes

def doubler(node, elem):
    # %BWS
    # %1998 (last modified)
    # %A function to double the number of elements to help
    # %out the discretization of the member somewhat.
    # %
    # %node=[node# x z dofx dofz dofy doftheta stress]
    # %elem=[elem# nodei nodej thickness]
    # %
    old_num_elem = len(elem)
    old_num_node = len(node)
    elem_out = np.zeros((2*old_num_elem, 5))
    node_out = np.zeros((old_num_elem+old_num_node, 8))
    # %For node_out set all the old numbers to odd numbers and fill in the
    # %new ones with even numbers.
    for i in range(old_num_node):
        node_out[2*i,0] = 2*node[i, 0]
        node_out[2*i, 1:8] = node[i, 1:8]
    
    for i in range(old_num_elem):
        elem_out[2*i, :] = [2*elem[i, 0], 2*elem[i, 1], 2*i+1, elem[i, 3], elem[i, 4]]
        elem_out[2*i+1, :] = [2*i+1, 2*i+1, 2*elem[i, 2], elem[i, 3], elem[i, 4]]
        nnumi = int(elem[i, 1])
        nnumj = int(elem[i, 2])
        xcoord = np.mean([node[nnumi, 1], node[nnumj, 1]])
        zcoord = np.mean([node[nnumi, 2], node[nnumj, 2]])
        stress = np.mean([node[nnumi, 7], node[nnumj, 7]])
        node_out[2*i+1, :] = [2*i+1, xcoord, zcoord, node[nnumi, 3], node[nnumi, 4], node[nnumi, 5], node[nnumi, 6], stress]
    return node_out, elem_out
=======
    stress = stress - \
        forces['M22'] * prin_coord[:, 0] / sect_props['I22']
    nodes[:, 7] = stress.flatten()
    return nodes
>>>>>>> dba97859
<|MERGE_RESOLUTION|>--- conflicted
+++ resolved
@@ -391,7 +391,6 @@
     'M22': 0
     }
 
-<<<<<<< HEAD
     Fyield['P'] = fy*sect_props['A']
     #account for the possibility of restrained bending vs. unrestrained bending
     if unsymm == 0:
@@ -451,28 +450,7 @@
     else:
         Fyield['M22'] = fy/np.max(abs(stress1))*Fyield['M22']
     return Fyield
-    
-def stress_gen(nodes, forces, sect_props, unsymm, fy):
-    # BWS
-    # 1998
-    if unsymm ==0:
-        sect_props['Ixy'] = 0 
-    
-    stress = np.zeros((1, len(nodes)))
-    stress = stress + forces['P']/sect_props['A']
-    stress = stress - ((forces['Myy']*sect_props['Ixx']
-                        + forces['Mxx']*sect_props['Ixy'])
-                       * (nodes[:, 1] - sect_props['cx'])
-                       - (forces['Myy']*sect_props['Ixy']
-                          + forces['Mxx']*sect_props['Iyy'])
-                       * (nodes[:, 2] - sect_props['cy'])) \
-        / (sect_props['Iyy']*sect_props['Ixx'] - sect_props['Ixy']**2)
-    phi = sect_props['phi']
-    print(phi)
-    transform = np.array([[np.cos(phi), -np.sin(phi)], [np.sin(phi), np.cos(phi)]])
-    cent_coord = np.array([
-        nodes[:, 1] - sect_props['cx'], nodes[:, 2] - sect_props['cy']
-=======
+
 def stress_gen(nodes, forces, sect_props, restrained=False, offset_basis=0):
     # BWS
     # 1998
@@ -502,17 +480,14 @@
     cent_coord = np.array([
         nodes[:, 1] - sect_props['cx'] - offset_basis[0],
         nodes[:, 2] - sect_props['cy'] - offset_basis[1]
->>>>>>> dba97859
     ])
     prin_coord = np.transpose(spla.inv(transform) @ cent_coord)
     stress = stress - \
         forces['M11'] * prin_coord[:, 1] / sect_props['I11']
-<<<<<<< HEAD
 
     stress = stress - \
         forces['M22'] * prin_coord[:, 0] / sect_props['I22']
-    nodes[:, 7] = stress
-
+    nodes[:, 7] = stress.flatten()
     return nodes
 
 def doubler(node, elem):
@@ -543,10 +518,4 @@
         zcoord = np.mean([node[nnumi, 2], node[nnumj, 2]])
         stress = np.mean([node[nnumi, 7], node[nnumj, 7]])
         node_out[2*i+1, :] = [2*i+1, xcoord, zcoord, node[nnumi, 3], node[nnumi, 4], node[nnumi, 5], node[nnumi, 6], stress]
-    return node_out, elem_out
-=======
-    stress = stress - \
-        forces['M22'] * prin_coord[:, 0] / sect_props['I22']
-    nodes[:, 7] = stress.flatten()
-    return nodes
->>>>>>> dba97859
+    return node_out, elem_out